--- conflicted
+++ resolved
@@ -29,21 +29,14 @@
     "@nestjs/jwt": "^11.0.0",
     "@nestjs/mapped-types": "^2.1.0",
     "@nestjs/passport": "^11.0.5",
-<<<<<<< HEAD
-    "@nestjs/platform-express": "^11.0.0",
-=======
-    "@nestjs/platform-express": "^11.1.0",
->>>>>>> 86d628e7
-    "@nestjs/schedule": "^5.0.1",
-    "@nestjs/serve-static": "^5.0.3",
-    "@nestjs/swagger": "^11.0.7",
-    "@nestjs/typeorm": "^11.0.0",
-<<<<<<< HEAD
-=======
-    "@nestjs/websockets": "^11.1.0",
-    "@stellar/freighter-api": "^4.1.0",
-    "@stellar/stellar-sdk": "^13.3.0",
->>>>>>> 86d628e7
+"@nestjs/platform-express": "^11.1.0",
+  "@nestjs/schedule": "^5.0.1",
+  "@nestjs/serve-static": "^5.0.3",
+  "@nestjs/swagger": "^11.0.7",
+  "@nestjs/typeorm": "^11.0.0",
+  "@nestjs/websockets": "^11.1.0",
+  "@stellar/freighter-api": "^4.1.0",
+  "@stellar/stellar-sdk": "^13.3.0",
     "@types/pdfkit": "^0.13.9",
     "bcrypt": "^5.1.1",
     "bcryptjs": "^3.0.2",
