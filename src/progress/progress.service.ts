--- conflicted
+++ resolved
@@ -8,27 +8,26 @@
 /**
  * Service for tracking and calculating user lesson progress.
  */
+
 @Injectable()
 export class ProgressService {
     private userProgress = new Map<number, Set<number>>();
     private readonly logger = new Logger(ProgressService.name);
 
-<<<<<<< HEAD
-    /**
-     * Mark a lesson as completed for a user.
-     * @param userId - The ID of the user.
-     * @param lessonId - The ID of the lesson to be marked as completed.
-     */
-    completeLesson(userId: number, lessonId: number) {
-=======
     constructor(
         @Inject(forwardRef(() => AchievementService)) private readonly achievementService: AchievementService,
         @Inject(forwardRef(() => RewardService)) private readonly rewardService: RewardService,
         @InjectRepository(User) private readonly userRepository: Repository<User>,
     ) {}
+    
+      /**
+     * Mark a lesson as completed for a user.
+     * @param userId - The ID of the user.
+     * @param lessonId - The ID of the lesson to be marked as completed.
+     */
+  
+    async completeLesson(userId: number, lessonId: number) {
 
-    async completeLesson(userId: number, lessonId: number) {
->>>>>>> 957a4161
         if (!this.userProgress.has(userId)) {
             this.userProgress.set(userId, new Set());
         }
