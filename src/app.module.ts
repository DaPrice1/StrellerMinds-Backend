--- conflicted
+++ resolved
@@ -1,6 +1,6 @@
 
 import { Module } from '@nestjs/common';
-import { ProgressModule } from './progress/progres.module';
+// import { ProgressModule } from './progress/progres.module';
 import { ConfigModule, ConfigService } from '@nestjs/config';
 import { TypeOrmModule } from '@nestjs/typeorm';
 import { UsersModule } from './users/users.module';
@@ -18,22 +18,15 @@
 import { AppService } from './app.service';
 import { LessonModule } from './lesson/lesson.module';
 import { IpfsModule } from './ipfs/ipfs.module';
-<<<<<<< HEAD
-=======
-// import { Module } from '@nestjs/common';
->>>>>>> 466bcef8
 import { ModerationModule } from './moderation/moderation.module';
 import { CatogoryModule } from './catogory/catogory.module';
 import { PostModule } from './post/post.module';
 import { TopicModule } from './topic/topic.module';
-import { SubmissionModule } from './dry-run/submission/submission.module';
 import { SubmissionModule } from './submission/submission.module';
-import { SubmissionService } from './submission.service';
-import { SubmissionService } from './provider/submission/submission.service';
-import { SubmissionService } from './submissio/provider/submission/submission.service';
+import { SubmissionService } from './submission/provider/submission.service';
 
 @Module({
-  imports: [ProgressModule,
+  imports: [ //ProgressModule,
     ConfigModule.forRoot({
       isGlobal: true, // Makes config available across all modules
       envFilePath: ['.env.development'], // Loads variables from .env file
@@ -52,7 +45,7 @@
         autoLoadEntities: true, // Automatically loads entity files
         synchronize: true, // ⚠️ Auto-sync schema (disable in production)
       }),
-    }),
+    }), 
 
     UsersModule,
     CoursesModule,
@@ -74,6 +67,6 @@
     SubmissionModule,
   ],
   controllers: [AppController],
-  providers: [AppService, SubmissionService],
+  providers: [AppService],
 })
 export class AppModule {}