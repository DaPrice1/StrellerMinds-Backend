import { Module } from '@nestjs/common';
// import { ProgressModule } from './progress/progres.module';
import { ConfigModule, ConfigService } from '@nestjs/config';
import { TypeOrmModule } from '@nestjs/typeorm';
import { UsersModule } from './users/users.module';
import { CoursesModule } from './courses/courses.module';
import { AuthModule } from './auth/auth.module';
import { CertificateModule } from './certificate/certificate.module';
import { ForumModule } from './forum/forum.module';
import { PaymentModule } from './payment/payment.module';
import { NotificationModule } from './notification/notification.module';
import { BlockchainModule } from './blockchain/blockchain.module';
import { FilesModule } from './files/files.module';
import { EmailModule } from './email/email.module';
import { HealthModule } from './health/health.module';
import { AppController } from './app.controller';
import { AppService } from './app.service';
import { LessonModule } from './lesson/lesson.module';
import { IpfsModule } from './ipfs/ipfs.module';
import { ModerationModule } from './moderation/moderation.module';
import { CatogoryModule } from './catogory/catogory.module';
import { PostModule } from './post/post.module';
import { TopicModule } from './topic/topic.module';
import { SubmissionModule } from './submission/submission.module';
<<<<<<< HEAD
import { SubmissionService } from './submission.service';
import { SubmissionService } from './provider/submission/submission.service';
import { SubmissionService } from './submissio/provider/submission/submission.service';
import { UserProfilesModule } from './user-profiles/user-profiles.module';

@Module({
  imports: [
    ProgressModule,
=======
import { SubmissionService } from './submission/provider/submission.service';

@Module({
  imports: [ //ProgressModule,
>>>>>>> c6e5997b
    ConfigModule.forRoot({
      isGlobal: true, // Makes config available across all modules
      envFilePath: ['.env.development'], // Loads variables from .env file
    }),

    TypeOrmModule.forRootAsync({
      imports: [ConfigModule],
      inject: [ConfigService],
      useFactory: async (configService: ConfigService) => ({
        type: 'postgres',
        host: configService.get<string>('DB_HOST'),
        port: configService.get<number>('DB_PORT'),
        username: configService.get<string>('DB_USER'),
        password: configService.get<string>('DB_PASSWORD'),
        database: configService.get<string>('DB_NAME'),
        autoLoadEntities: true, // Automatically loads entity files
        synchronize: true, // ⚠️ Auto-sync schema (disable in production)
      }),
    }), 

    UsersModule,
    CoursesModule,
    AuthModule,
    CertificateModule,
    ForumModule,
    PaymentModule,
    NotificationModule,
    BlockchainModule,
    FilesModule,
    EmailModule,
    HealthModule,
    LessonModule,
    IpfsModule,
    ModerationModule,
    CatogoryModule,
    PostModule,
    TopicModule,
    SubmissionModule,
    UserProfilesModule,
  ],
  controllers: [AppController],
  providers: [AppService],
})
export class AppModule {}<|MERGE_RESOLUTION|>--- conflicted
+++ resolved
@@ -22,21 +22,12 @@
 import { PostModule } from './post/post.module';
 import { TopicModule } from './topic/topic.module';
 import { SubmissionModule } from './submission/submission.module';
-<<<<<<< HEAD
-import { SubmissionService } from './submission.service';
-import { SubmissionService } from './provider/submission/submission.service';
-import { SubmissionService } from './submissio/provider/submission/submission.service';
+import { SubmissionService } from './submission/provider/submission.service';
 import { UserProfilesModule } from './user-profiles/user-profiles.module';
 
 @Module({
   imports: [
     ProgressModule,
-=======
-import { SubmissionService } from './submission/provider/submission.service';
-
-@Module({
-  imports: [ //ProgressModule,
->>>>>>> c6e5997b
     ConfigModule.forRoot({
       isGlobal: true, // Makes config available across all modules
       envFilePath: ['.env.development'], // Loads variables from .env file
@@ -55,7 +46,7 @@
         autoLoadEntities: true, // Automatically loads entity files
         synchronize: true, // ⚠️ Auto-sync schema (disable in production)
       }),
-    }), 
+    }),
 
     UsersModule,
     CoursesModule,
