<<<<<<< HEAD
import { Module } from '@nestjs/common';
import { ProgressModule } from './progress/progress.module';
=======
>>>>>>> 3ed9d00a
import { ConfigModule, ConfigService } from '@nestjs/config';
import { TypeOrmModule } from '@nestjs/typeorm';
import { UsersModule } from './users/users.module';
import { CoursesModule } from './courses/courses.module';
import { AuthModule } from './auth/auth.module';
import { CertificateModule } from './certificate/certificate.module';
import { ForumModule } from './forum/forum.module';
import { PaymentModule } from './payment/payment.module';
import { NotificationModule } from './notification/notification.module';
import { BlockchainModule } from './blockchain/blockchain.module';
import { FilesModule } from './files/files.module';
import { EmailModule } from './email/email.module';
import { HealthModule } from './health/health.module';
import { AppController } from './app.controller';
import { AppService } from './app.service';
import { LessonModule } from './lesson/lesson.module';
import { IpfsModule } from './ipfs/ipfs.module';
import { Module } from '@nestjs/common';
import { ModerationModule } from './moderation/moderation.module';
import { CatogoryModule } from './catogory/catogory.module';
import { PostModule } from './post/post.module';
import { TopicModule } from './topic/topic.module';

@Module({
  imports: [ProgressModule],
    ConfigModule.forRoot({
      isGlobal: true, // Makes config available across all modules
      envFilePath: ['.env.development'], // Loads variables from .env file
    }),

    TypeOrmModule.forRootAsync({
      imports: [ConfigModule],
      inject: [ConfigService],
      useFactory: async (configService: ConfigService) => ({
        type: 'postgres',
        host: configService.get<string>('DB_HOST'),
        port: configService.get<number>('DB_PORT'),
        username: configService.get<string>('DB_USER'),
        password: configService.get<string>('DB_PASSWORD'),
        database: configService.get<string>('DB_NAME'),
        autoLoadEntities: true, // Automatically loads entity files
        synchronize: true, // ⚠️ Auto-sync schema (disable in production)
      }),
    }),

    UsersModule,
    CoursesModule,
    AuthModule,
    CertificateModule,
    ForumModule,
    PaymentModule,
    NotificationModule,
    BlockchainModule,
    FilesModule,
    EmailModule,
    HealthModule,
    LessonModule,
    IpfsModule,
    ModerationModule,
    CatogoryModule,
    PostModule,
    TopicModule,
  ],
  controllers: [AppController],
  providers: [AppService],
})
export class AppModule {}<|MERGE_RESOLUTION|>--- conflicted
+++ resolved
@@ -1,8 +1,6 @@
-<<<<<<< HEAD
+
 import { Module } from '@nestjs/common';
-import { ProgressModule } from './progress/progress.module';
-=======
->>>>>>> 3ed9d00a
+import { ProgressModule } from './progress/progres.module';
 import { ConfigModule, ConfigService } from '@nestjs/config';
 import { TypeOrmModule } from '@nestjs/typeorm';
 import { UsersModule } from './users/users.module';
