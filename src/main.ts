--- conflicted
+++ resolved
@@ -4,14 +4,6 @@
 import { GlobalExceptionsFilter } from './common/filters/global-exception.filter';
 import { SwaggerModule, DocumentBuilder } from '@nestjs/swagger';
 import { ValidationPipe } from '@nestjs/common';
-<<<<<<< HEAD
-import { setupTracing } from './monitoring/tracing.bootstrap';
-
-async function bootstrap() {
-    await setupTracing();
-
-  const app = await NestFactory.create(AppModule);
-=======
 import compress from '@fastify/compress';
 import {
   FastifyAdapter,
@@ -20,8 +12,11 @@
 import fastifyHelmet from '@fastify/helmet';
 import fastifyCsrf from '@fastify/csrf-protection';
 
+import { setupTracing } from './monitoring/tracing.bootstrap';
 
 async function bootstrap() {
+    await setupTracing();
+
   const app = await NestFactory.create<NestFastifyApplication>(
     AppModule,
     new FastifyAdapter(),
@@ -36,7 +31,6 @@
 
   // Register Helmet for security headers
   await app.register(fastifyHelmet);
->>>>>>> e3b0b5d8
 
   // Register CSRF protection globally
   await app.register(fastifyCsrf);
