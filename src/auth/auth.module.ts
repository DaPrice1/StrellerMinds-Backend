import { Module } from '@nestjs/common';
import { JwtModule } from '@nestjs/jwt';
import { PassportModule } from '@nestjs/passport';
import { ConfigModule, ConfigService } from '@nestjs/config';
import { UsersModule } from '../users/users.module';
import { TypeOrmModule } from '@nestjs/typeorm';
import { AuthController } from './auth.controller';
import { AuthService } from './auth.service';
import { JwtStrategy } from './jwt.strategy';
import { AuthToken } from './entities/auth-token.entity';
import { EmailModule } from 'src/email/email.module';
<<<<<<< HEAD
import { PasswordValidationService } from './password-validation.service';
=======
import { RefreshToken } from './entities/refresh-token.entity';
import { APP_GUARD } from '@nestjs/core';
import { JwtAuthGuard } from './guards/jwt-auth.guard';
import { RolesGuard } from './guards/roles.guard';
>>>>>>> 86d628e7

@Module({
  imports: [
    EmailModule,
    UsersModule,
    PassportModule,
    TypeOrmModule.forFeature([AuthToken]),
    TypeOrmModule.forFeature([RefreshToken]),
    JwtModule.registerAsync({
      imports: [ConfigModule],
      inject: [ConfigService],
      useFactory: async (configService: ConfigService) => ({
        secret: configService.get<string>('JWT_SECRET'),
        signOptions: {
          expiresIn: '1h',
        },
      }),
    }),
  ],
  controllers: [AuthController],
<<<<<<< HEAD
  providers: [AuthService, JwtStrategy, PasswordValidationService],
=======
  providers: [
    AuthService,
    JwtStrategy,
    {
      provide: APP_GUARD,
      useClass: JwtAuthGuard,
    },
    {
      provide: APP_GUARD,
      useClass: RolesGuard,
    },
  ],
>>>>>>> 86d628e7
  exports: [AuthService],
})
export class AuthModule {}<|MERGE_RESOLUTION|>--- conflicted
+++ resolved
@@ -8,23 +8,19 @@
 import { AuthService } from './auth.service';
 import { JwtStrategy } from './jwt.strategy';
 import { AuthToken } from './entities/auth-token.entity';
+import { RefreshToken } from './entities/refresh-token.entity';
 import { EmailModule } from 'src/email/email.module';
-<<<<<<< HEAD
 import { PasswordValidationService } from './password-validation.service';
-=======
-import { RefreshToken } from './entities/refresh-token.entity';
 import { APP_GUARD } from '@nestjs/core';
 import { JwtAuthGuard } from './guards/jwt-auth.guard';
 import { RolesGuard } from './guards/roles.guard';
->>>>>>> 86d628e7
 
 @Module({
   imports: [
     EmailModule,
     UsersModule,
     PassportModule,
-    TypeOrmModule.forFeature([AuthToken]),
-    TypeOrmModule.forFeature([RefreshToken]),
+    TypeOrmModule.forFeature([AuthToken, RefreshToken]),
     JwtModule.registerAsync({
       imports: [ConfigModule],
       inject: [ConfigService],
@@ -37,12 +33,10 @@
     }),
   ],
   controllers: [AuthController],
-<<<<<<< HEAD
-  providers: [AuthService, JwtStrategy, PasswordValidationService],
-=======
   providers: [
     AuthService,
     JwtStrategy,
+    PasswordValidationService,
     {
       provide: APP_GUARD,
       useClass: JwtAuthGuard,
@@ -52,7 +46,6 @@
       useClass: RolesGuard,
     },
   ],
->>>>>>> 86d628e7
   exports: [AuthService],
 })
 export class AuthModule {}