--- conflicted
+++ resolved
@@ -9,13 +9,10 @@
 import { JwtStrategy } from './jwt.strategy';
 import { AuthToken } from './entities/auth-token.entity';
 import { EmailModule } from 'src/email/email.module';
-<<<<<<< HEAD
 import { RefreshToken } from './entities/refresh-token.entity';
-=======
 import { APP_GUARD } from '@nestjs/core';
 import { JwtAuthGuard } from './guards/jwt-auth.guard';
 import { RolesGuard } from './guards/roles.guard';
->>>>>>> 592a3b8d
 
 @Module({
   imports: [
