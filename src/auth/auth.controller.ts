import {
  Controller,
  Post,
  Get,
  Query,
  Body,
  UnauthorizedException,
  UseGuards,
  Request,
  HttpCode,
  HttpStatus,
  Injectable,
<<<<<<< HEAD
  Get,
  BadRequestException,
  UseGuards,
  Request,
=======
  UseGuards,
>>>>>>> 86d628e7
} from '@nestjs/common';
import { ConfigService } from '@nestjs/config';
import { AuthService } from './auth.service';
import { LoginDto } from './dto/login.dto';
import { ResetPasswordDto } from './dto/reset-password.dto';
import { Strategy as JwtStrategy, ExtractJwt } from 'passport-jwt';
<<<<<<< HEAD
import { RegisterDto } from './dto/register.dto';
import { PasswordValidationService } from './password-validation.service';
import { PasswordRequirementsDto } from './dto/password-requirements.dto';
import { JwtAuthGuard } from './guards/jwt-auth.guard';
=======
import { JwtAuthGuard } from './guards/jwt-auth.guard';
import { RefreshTokenDto } from './dto/refresh-token.dto';
import { ApiBearerAuth, ApiTags, ApiOperation, ApiResponse } from '@nestjs/swagger';
import { UsersService } from 'src/users/services/users.service';
import { RateLimitGuard } from 'src/common/guards/rate-limiter.guard';
>>>>>>> 86d628e7

@ApiTags('authentication')
@Controller('auth')
export class AuthController {
  constructor(
    private readonly authService: AuthService,
    private readonly usersService: UsersService,
    private readonly passwordValidationService: PasswordValidationService,
  ) {}
  @UseGuards(RateLimitGuard)
  @Post('login')
  @ApiOperation({ summary: 'User login' })
  @ApiResponse({ status: 200, description: 'Login successful' })
  @ApiResponse({ status: 401, description: 'Invalid credentials' })
  @HttpCode(HttpStatus.OK)
  async login(@Body() body: LoginDto) {
    const user = await this.authService.validateUser(body.email, body.password);
    if (!user) {
      throw new UnauthorizedException('Invalid credentials');
    }
    return this.authService.login(user);
  }

  @Post('register')
  async register(@Body() registerDto: RegisterDto) {
    try {
      const { email, password, ...userData } = registerDto;
      return await this.authService.register(email, password, userData);
    } catch (error) {
      if (error instanceof BadRequestException) {
        throw error;
      }
      throw new BadRequestException('Registration failed');
    }
  }

  @Get('password-requirements')
  getPasswordRequirements(): PasswordRequirementsDto {
    return { 
      requirements: this.passwordValidationService.getPasswordRequirements() 
    };
  }

  @Post('refresh')
  @ApiOperation({ summary: 'Refresh access token' })
  @ApiResponse({ status: 200, description: 'Token refresh successful' })
  @ApiResponse({ status: 401, description: 'Invalid refresh token' })
  @HttpCode(HttpStatus.OK)
  async refresh(@Body() body: RefreshTokenDto) {
    if (!body.userId || !body.refreshToken) {
      throw new UnauthorizedException('Missing credentials');
    }
    return this.authService.refreshToken(body.userId, body.refreshToken);
  }

<<<<<<< HEAD
  @UseGuards(JwtAuthGuard)
  @Post('change-password')
  async changePassword(
    @Request() req,
    @Body() body: { currentPassword: string; newPassword: string }
  ) {
    const userId = req.user.id;
    const { currentPassword, newPassword } = body;

    if (!currentPassword || !newPassword) {
      throw new BadRequestException('Current password and new password are required');
    }

    return this.authService.changePassword(userId, currentPassword, newPassword);
=======

  @Post('forgot-password')
  async forgotPassword(@Body('email') email: string) {
    return this.authService.requestPasswordReset(email);
  }

  @Get('validate-reset-token')
  async validateToken(@Query('token') token: string) {
    await this.authService.validateResetToken(token);
    return { message: 'Token is valid' };
  }

  @Post('reset-password')
  async resetPassword(@Body() resetDto: ResetPasswordDto) {
    return this.authService.resetPassword(resetDto.token, resetDto.newPassword);
    
  @Post('logout')
  @UseGuards(JwtAuthGuard)
  @ApiBearerAuth()
  @ApiOperation({ summary: 'User logout' })
  @ApiResponse({ status: 200, description: 'Logout successful' })
  @HttpCode(HttpStatus.OK)
  async logout(@Request() req) {
    await this.authService.logout(req.user.userId);
    return { message: 'Logout successful' };
>>>>>>> 86d628e7
  }
}


@Injectable()
export class JwtAuthStrategy extends JwtStrategy {
  constructor(configService: ConfigService) {
    super({
      jwtFromRequest: ExtractJwt.fromAuthHeaderAsBearerToken(),
      secretOrKey: configService.get<string>('JWT_SECRET'),
    });
  }

  async validate(payload: any) {
    return { userId: payload.sub };
  }
}<|MERGE_RESOLUTION|>--- conflicted
+++ resolved
@@ -10,32 +10,21 @@
   HttpCode,
   HttpStatus,
   Injectable,
-<<<<<<< HEAD
-  Get,
   BadRequestException,
-  UseGuards,
-  Request,
-=======
-  UseGuards,
->>>>>>> 86d628e7
 } from '@nestjs/common';
 import { ConfigService } from '@nestjs/config';
 import { AuthService } from './auth.service';
 import { LoginDto } from './dto/login.dto';
+import { RegisterDto } from './dto/register.dto';
 import { ResetPasswordDto } from './dto/reset-password.dto';
-import { Strategy as JwtStrategy, ExtractJwt } from 'passport-jwt';
-<<<<<<< HEAD
-import { RegisterDto } from './dto/register.dto';
 import { PasswordValidationService } from './password-validation.service';
 import { PasswordRequirementsDto } from './dto/password-requirements.dto';
-import { JwtAuthGuard } from './guards/jwt-auth.guard';
-=======
 import { JwtAuthGuard } from './guards/jwt-auth.guard';
 import { RefreshTokenDto } from './dto/refresh-token.dto';
 import { ApiBearerAuth, ApiTags, ApiOperation, ApiResponse } from '@nestjs/swagger';
 import { UsersService } from 'src/users/services/users.service';
 import { RateLimitGuard } from 'src/common/guards/rate-limiter.guard';
->>>>>>> 86d628e7
+import { Strategy as JwtStrategy, ExtractJwt } from 'passport-jwt';
 
 @ApiTags('authentication')
 @Controller('auth')
@@ -45,6 +34,7 @@
     private readonly usersService: UsersService,
     private readonly passwordValidationService: PasswordValidationService,
   ) {}
+
   @UseGuards(RateLimitGuard)
   @Post('login')
   @ApiOperation({ summary: 'User login' })
@@ -74,8 +64,8 @@
 
   @Get('password-requirements')
   getPasswordRequirements(): PasswordRequirementsDto {
-    return { 
-      requirements: this.passwordValidationService.getPasswordRequirements() 
+    return {
+      requirements: this.passwordValidationService.getPasswordRequirements(),
     };
   }
 
@@ -91,23 +81,6 @@
     return this.authService.refreshToken(body.userId, body.refreshToken);
   }
 
-<<<<<<< HEAD
-  @UseGuards(JwtAuthGuard)
-  @Post('change-password')
-  async changePassword(
-    @Request() req,
-    @Body() body: { currentPassword: string; newPassword: string }
-  ) {
-    const userId = req.user.id;
-    const { currentPassword, newPassword } = body;
-
-    if (!currentPassword || !newPassword) {
-      throw new BadRequestException('Current password and new password are required');
-    }
-
-    return this.authService.changePassword(userId, currentPassword, newPassword);
-=======
-
   @Post('forgot-password')
   async forgotPassword(@Body('email') email: string) {
     return this.authService.requestPasswordReset(email);
@@ -122,7 +95,24 @@
   @Post('reset-password')
   async resetPassword(@Body() resetDto: ResetPasswordDto) {
     return this.authService.resetPassword(resetDto.token, resetDto.newPassword);
-    
+  }
+
+  @UseGuards(JwtAuthGuard)
+  @Post('change-password')
+  async changePassword(
+    @Request() req,
+    @Body() body: { currentPassword: string; newPassword: string },
+  ) {
+    const userId = req.user.id;
+    const { currentPassword, newPassword } = body;
+
+    if (!currentPassword || !newPassword) {
+      throw new BadRequestException('Current password and new password are required');
+    }
+
+    return this.authService.changePassword(userId, currentPassword, newPassword);
+  }
+
   @Post('logout')
   @UseGuards(JwtAuthGuard)
   @ApiBearerAuth()
@@ -132,10 +122,8 @@
   async logout(@Request() req) {
     await this.authService.logout(req.user.userId);
     return { message: 'Logout successful' };
->>>>>>> 86d628e7
   }
 }
-
 
 @Injectable()
 export class JwtAuthStrategy extends JwtStrategy {
